--- conflicted
+++ resolved
@@ -96,7 +96,6 @@
       canonical: post.canonical_url,
     } : undefined,
     openGraph: {
-<<<<<<< HEAD
       title: post.title,
       description: post.excerpt,
       images: [
@@ -104,7 +103,6 @@
           fallback: "/placeholder.jpg",
         }),
       ],
-=======
       title: post.seo_title || post.title,
       description: seoDescription,
       images: [ogImageUrl],
@@ -118,7 +116,6 @@
       title: post.seo_title || post.title,
       description: seoDescription,
       images: [ogImageUrl],
->>>>>>> 213d3176
     },
   };
 }
